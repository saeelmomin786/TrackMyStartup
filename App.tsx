--- conflicted
+++ resolved
@@ -29,21 +29,6 @@
 import { FacilitatorCodeDisplay } from './components/FacilitatorCodeDisplay';
 
 const App: React.FC = () => {
-<<<<<<< HEAD
-  // Check if we're on a standalone page (footer links)
-  const standalonePages = ['/privacy-policy', '/cancellation-refunds', '/shipping', '/terms-conditions', '/about', '/contact', '/products'];
-  const currentPath = window.location.pathname;
-  
-  if (standalonePages.includes(currentPath)) {
-    return (
-      <div className="min-h-screen bg-slate-100 flex flex-col">
-        <main className="flex-1">
-          <PageRouter />
-        </main>
-      </div>
-    );
-  }
-=======
   return (
     <Router>
       <AppContent />
@@ -54,7 +39,6 @@
 const AppContent: React.FC = () => {
   const location = useLocation();
   const navigate = useNavigate();
->>>>>>> 3485bad0
 
   // Cookie utility functions
   const setCookie = (name: string, value: string, days: number = 7) => {
